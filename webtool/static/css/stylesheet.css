@font-face {
	font-family: 'fixedsys';
	src: url("../fonts/fsex300-webfont.woff")
}

*, code {
	font-family: 'fixedsys', Courier;
	font-size: 16px;
}


body {
	margin: 0;
}

.permalink::before {
	content: '\02192';
	border-left: 1px solid #007bff;
	border-bottom: 1px solid #007bff;
	font-size: 0.5em;
	display: inline-block;
	margin-right: 0.75em;
	width: 1em;
	height: 1em;
	line-height: 0.95em;
	font-weight: bold;
	vertical-align: top;
	margin-top: 1.15em;
}

.permalink:hover::before {
	border-left: 1px solid #0056b3;
	border-bottom: 1px solid #0056b3;
}

button, .button-like {
	border-radius: 8px;
	border: 2px solid black;
	background-color: white;
	text-align: center;
	padding: 0 0.5em;
	cursor: pointer;
}

.button-like {
    color: #000;
    display: inline-block;
    padding: 0 0.5em;
}

.button-like:hover, .button-like:focus {
    color: #000;
}

input, textarea {
	border: 2px solid black;
	padding: 3px;
}

select {
	border: 2px solid black;
	padding: 3px;
	font-family: 'fixedsys','Lekton', Courier;
	background-color: #f8ed74;;
}

option.selectoption {
	font-family: 'fixedsys','Lekton', Courier;
}

select#dataselection {
	width: 500px;
	display: none;
}

p {
	margin: 0;
}

.invisible {
	display: none;
}

.zebra, .result-list li:nth-child(odd) {
	background: #f0f4ff;
}

h1 {
	margin-bottom: 0;
}

h1, h2, h3.blocktitle, .header {
	text-align: center;
	background-color: #485ba6;
}

h1, h2, h3.blocktitle {
	font-size: 25px;
}

h2, h3.blocktitle {
	background-image: url(../img/patternblue.jpg);
}

h3.section-header {
	margin-bottom: 0;
}

h3.section-header + p:not(.glued) {
	margin-top: 0.5em;
}

h4.section-subheader {
	margin-bottom: 0;
	padding-left: 0.75em;
	padding-right: 0.75em;
	text-transform: uppercase;
	font-size: 16px;
	background-color: #000;
	color: #fff;
}

h1 span, h2 span, h3.blocktitle span {
	background: #000;
	display: inline-block;
	color: #FFF;
	height: 100%;
	text-transform: uppercase;
	font-size: inherit;
	padding: 0.2em 0;
}

h1 a, h2 a, h3.blocktitle a {
	color: inherit;
	text-decoration: none;
	font: inherit;
}

h1 a:hover, h2 a:hover, h3.blocktitle a:hover, h1 a:focus, h2 a:focus, h3.blocktitle a:focus {
	text-decoration: none;
	color: #4eff52;
}

.pagetitle {
	background-color: black;
	display: inline-block;
}

.header span {
	font-size: 25px;
	color: white;
	height: 100%
}

.col-lg-9.topdiv,.col-lg-3.topdiv {
	padding-left: 0px;
	padding-right: 0px;
}

.col-lg-3.topdiv {
	background: #50ff50 url('../img/patterngreen.jpg');
	border-left: 2px solid black;
	border-right: 2px solid black;
}

button {
	margin:2px;
}

button:hover {
	background-color: #f55;
}

button:active {
	background-color: black;
	color:white;
}

button::-moz-focus-inner {
  border: 0;
}

:focus {
	outline:none !important;
}
button.inactive {
	background-color: red;
	display: none;
}

button.link-like {
	border: 0;
	padding: 0;
	margin: 0;
	color: #007bff;
}

button.link-like:hover {
	color: #0056b3;
	text-decoration: underline;
}

button.link-like:active {
	background-color: transparent;
	color: #0056b3;
}

button#submitdata {
	width: 100%;
	margin: 0 auto;
	margin-top: 10px;
	text-align: center;
	display: block;
}

#filterinputs {
	padding: 10px;
}


.filterrow {
	position: relative;
	margin-top:5px;
	margin-bottom: 5px;
	min-height: 35px;
}

.filter-container {
	padding-top: 5px;
	padding-bottom: 5px;
	border-bottom: 1px dotted rgba(0,0,0,.4);
}

.filter-box {
	position: relative;
	padding: 5px;
}

.filter-box > .filter-label {
	display: inline-block;
	min-width:  210px;
	position: absolute;
	top: 50%;
	transform: translateY(-50%);
}

.filter-box > .filter-parameters {
	display: inline-block;
	margin-left: 210px;
}

.filter-parameters > ul {
	display: inline-block;
	list-style-type: none;
	margin: 0px;
	padding: 0px;
}

.filterrow button {
	float: right;
}

select {
	max-width: 100%;
}

#buttonselections {
	background-color: #f8ed74;
	padding: 10px;
	border-bottom: 2px solid black;
}

#submitform {
	padding: 10px;
}

#submitform > div.submitdiv {
	display: inline-block;
	margin-top: 8px;
}

.submitdiv > select {
	max-width: 100px;
}

#submitform > input, #submitform> textarea {
	width: 330px;
}


#query_status {
	text-align: center;
}

#query_status .status_message {
	border-bottom: 1px solid #000;
	width: 50%;
	margin: 0 auto;
}

.loader {
	display: none;
}

.loader img {
	width: 33px;
}

textarea#notes {
	height: 50px;
	width: 250px;
}

table, th, td {
	text-align: left;
	border-collapse: collapse;
	border: 1px solid black;
	font-size: 18px;
	margin-top: 2px;
	margin-bottom: 2px;
}

span#imagenavigation {
	text-align: center;
	display: inherit;
}

#results {
	max-width: 100%;
	min-height: 150px;
}

#results img {
	margin: 0 auto;
	display: block;
	max-width: 100%;
	max-height: 600px;
	margin-top: 15px;
}

.imagecheckinput {
	position: absolute;
	right: 0;
	top: 0;
}

.imagecheckinput label {
	font-size: 22px;
}

#searchinput {
	width: 175px;
}

#input_maxtime, #input_mintime {
	max-width: 130px;
}

input.input-number {
	width: 50px;
}

input.input-number#random-sample-amount {
	width: 100px;
}

input[type="checkbox"].imgsubmit {
	border: 2px solid black;
	width: 20px;
}

input[type="radio"] {
    display:none;
}

input[type="radio"] + label {
    font-size: 18px;
    margin-right: 13px;
}

input[type="radio"].mainselect {
	display: inline;
}

input[type="radio"]:checked + label {
    background-color: black;
    color: white;
}

#resultsdiv {
	padding-left: 0px;
	padding-right: 0px;
}

#resultsheader {
	background: url(../img/patternblue.jpg);
	border-top: 2px solid black;
	border-bottom: 2px solid black;
	text-align: center;
	position: relative;
}

#imagenavigationdiv {
	position: relative;
	background-color: #f8ed74;
	border-bottom: 2px solid black;
}

#imagenavigationdiv.inactive {
	display: none;
	border: 0px;
}


#resultsheadertext {
	color: white;
	font-size: 25px;
	height: 100%;
}

.btn_filterbutton {
	width: 100px;
	margin-top: 0px;
}

#btn_go {
	margin-top: 10px;
}

#btn_clear {
	position: absolute;
	right: 2px;
	background-color: #485ba6;
	color:white;
}

#btn_clear:active {
	background-color: black;
	color: white;
}

p.imgpost {
	max-width: 600px;
	margin: 0 auto;
	font-size: 22px;
}


/* BIG SCREEN */
.notificationheader {
	background-color: #f8ed74;
	text-align: center;
	padding: 10px;
	border-top: 2px solid black;
	border-bottom: 2px solid black;
}

.notificationheader h1 {
	font-size: 33px;
	color: black;
	padding-top: 0px;
	padding-bottom: 0px;
	margin-top: 0px;
	margin-bottom: 0px;
}

.notificationheader span.url {
	font-size: 33px;
	background-color: black;
	color: white;
}

.col-lg-9.submitscreen {
	max-height: 85vh;
	overflow-y: scroll;
}

#submitform {
	height: 100%;
	max-height: 295px;
	overflow-y: scroll;
}

#submitpaneltitle {
	width: 100%;
	background: url(../img/patternblue.jpg);
	text-align: center;
	border-bottom: 2px solid black;
}

#submitheader {
	color: white;
	font-size: 25px;
	height: 100%;
}

#filterresults {
	width: 100%;
	background: url(../img/patternblue.jpg);
	color: white;
}

.submission {
	border-top: 2px solid black;
	width: 100%;
	font-size: 30px;
	position: relative;
}


.submission.sticky {
	border: 2px solid green;
}

.fullpost {
	padding: 15px;
	overflow-x:scroll;
}

.fullpost > img {
	max-width: 400px;
	max-height: 500px;
	border: 5px solid black;
}

.div_notes p {
	font-size: 20px;
	margin-bottom: 10px;
}

.span_posttitle {
	font-size: 35px;
}


.span_theme {
	position:absolute;
	top: 24px;
	right: 15px;
	color:purple;
}

.span_meme {
	position:absolute;
	right:15px;
	top: 6px;
	color:green;
}


.col-lg-9.submitscreen,.col-lg-3.submitscreen {
	padding-left: 0px;
	padding-right: 0px;
}

.col-lg-3.submitscreen span {
	font-size: 25px;
	background-color: black;
	text-align: center;
	margin: 0 auto;
}

#rules {
	background-color: #ff5750;
}

#schedule {
	background: #50ff50 url('../img/patterngreen.jpg');
}

.sidebarcontent {
	padding: 10px;
	color: black;
}

.btn_expand {
	font-size: 30px;
	cursor: pointer;
	margin-left: 5px;
	padding: 10px;
}
#backbutton {
	display: none;
	position: absolute;
	left: 0;
}

span.activity.needed {
	font-size: 17px;
	background-color: transparent;
}

.sidebartitle {
	border-top: 2px solid black;
	border-bottom: 2px solid black;
	width: 100%;
	background: url(../img/patternblue.jpg);
	text-align: center;
	color: white;
}

#schedule > p {
	color: black;
}

#schedule > p > span > a {
	color: #ff5750;
}

.presentationimg {
	max-width: 100% !important;
	border: 5px solid black;
	margin-bottom: 5px;
}

#notifications {
	position: absolute;
	right:10px;
	top:5px;
	color: yellow;

}

input, textarea {
	max-width: 100%;
}

.page-footer {
	padding-top: 10px;
	padding-bottom: 10px;
	background: #50ff50 url(../img/patterngreen.jpg);
	border-top: 2px solid black;
	text-align: right;
}

label {
	cursor:pointer;
}

.board {
	color: #485ba6;
}

.red {
	color: red;
}


.middle-wrapper {
  display: flex;
  justify-content: center;
  align-items: center;
}

/** main nav **/
.main-nav {
	background: #50ff50 url(../img/patterngreen.jpg);
	margin-bottom: 2em;
	border-top: 2px solid #000;
	border-bottom: 2px solid #000;
	color: #000;
}

.webtool .main-nav {
	margin-bottom: 0;
}

.main-nav ul {
	list-style: none;
	padding: 0;
	text-align: center;
	margin: 0.25em 0;
}

.main-nav li {
	display: inline-block;
}

.main-nav li:not(:last-child):after {
	content: '\02022';
	margin-left: 0.5em;
}

.main-nav li a {
	color: inherit;
	text-decoration: none;
}

.main-nav li a:hover, .main-nav li a:focus {
	text-decoration: underline;
}

/** LOGIN **/
.login-page {

}

.login-form {
	width: 50%;
	height: 25%;
	margin-top: 3em;
}

.login-form h2, .login-form article {
	border: 2px solid #000;
}

.login-form h2 {
	border-bottom: 0;
	margin-bottom: 0;
}

.login-form article {
	border-top: 0;
	padding: 1em;
	background: #FFF;
}

.login-form form {
	margin-top: 1em;
}

.token-list {
	margin: 1em auto;
	font-size: inherit;
}

.token-list td, .token-list th {
	font-size: inherit;
	padding: 0 0.5em;
	border-width: 2px;
}

.token-list th {
	text-align: center;
	background: #f8ed74;
	font-weight: normal;
	padding: 0 1em;
}

form .form-element {
	display: grid;
	grid-template-columns: 25% 75%;
	grid-column-gap: 1em;
	margin: 0 25% 0.5em 25%;
}

form.wide .form-element {
	display: block;
}

form.wide .form-element > *:not(button) {
	display: block;
}

form .form-element label {
	text-align: right;
}

form.wide .form-element label {
	text-align: left;
}

form.wide .form-element input, form.wide .form-element select, form.wide .form-element textarea {
	width: 100%;
}

.form-element.missing label {
	color: #F00;
}

.form-element.missing input, .form-element.missing select, .form-element.missing textarea {
	border-color: #F00;
}

form .form-footer, .form-footer ul {
	text-align: center;
}

form .form-footer button {
	padding-left: 2em;
	padding-right: 2em;
}

.form-notice {
    color: #F00;
    text-align: center;
}

.fixed-footer {
	position: fixed;
	bottom: 0;
	background: #50ff50 url(../img/patterngreen.jpg);
	padding: 0.6em 1em;
	width: 100%;
	text-align: right;
	border-top: 2px solid #000;
}

.fixed-footer ul {
	list-style: none;
	margin-bottom: 0;
}

nav > ul.flat {
	list-style: none;
}

nav > ul.flat > li {
	display: inline-block;
}

nav > ul.flat > li:not(:last-child)::after {
	content: '\2022';
	margin-left: 0.5em;
}

.plain-page {
	padding-bottom: 5em;
}

.plain-page article {
	border: 2px solid #000;
}

.plain-page article, .result-tree {
	min-width: 350px;
	margin: 0 auto;
	width: 75%;
}

.plain-page article h2, .plain-page article p, .frontpage .row p {
	margin-bottom: 0.5em;
}

.plain-page article p, .frontpage .row p {
	padding: 0 1em;
}

.plain-page.markdown-page article h3 {
	margin-left: 0.5em;
}

.plain-page code {
	white-space: pre;
}

/** frontpage **/
.frontpage article {
	display: grid;
	grid-template-columns: 66% 33%;
	grid-column-gap: 1em;
	max-width: 75%;
	margin: 0 auto;
	border: 0;
}

@media only screen and (max-width: 690px) {
	.frontpage article {
		display: block;
		min-width: 350px;
	}

	.frontpage article section {
		margin-bottom: 1em;
	}
}

.frontpage article div:not(:first-child) h2 {
	margin-bottom: 0;
}

.frontpage section, .frontpage aside {
	border: 2px solid #000;
}

.frontpage section {
	width: 100%;
}

.frontpage time {
	font-weight: bold;
}

.frontpage ol {
	list-style: none;
	padding: 0;
	margin: 0;
}

.frontpage ol li {
	padding: 1em;
}

.frontpage ol li:nth-child(even) {
	background: #d1e2ff;
}

.frontpage time:after {
	content: '\02022';
	margin-left: 0.5em;
}

.platform-list {
	margin-right: 1em;
}

.platform-list ul {
	padding-left: 1em;
	list-style-type: disc;
}

/** results **/
.result-list h3 {
    font-size: inherit;
}

.result-list article {
	padding: 0;
}

ol.result-list {
	list-style: none;
	margin: 0;
	padding: 0;
}

.result-list > li {
	padding: 0.5em 0.5em 0.5em 0.5em;
}

.result-list li p.result-file {
    margin-bottom: 0;
}

.result-list > li.has_results {
    display: grid;
    grid-template-columns: auto 6em;
}

.result-list li.has_results > div:nth-child(3) {
    grid-row: 1 / span 2;
    grid-column-start: 2;
    display: flex;
    justify-content: center;
    align-items: center;
}

.query.card .datestamp {
	text-align: center;
}

.result .inline-label {
    color: #AAA;
}

.property-badge {
    font-size: 0.6em;
    display: inline-block;
    border: 1px solid #000;
    border-radius: 2px;
    padding: 0.1em 0.5em;
    position: relative;
    top: -3px;
	vertical-align: baseline;
}

.result .second-tier {
    color: #AAA;
}

.result .warning {
    color: #cc1105;
}

.result-warning {
	background: #50ff50 url('../img/patterngreen.jpg');
	text-align: center;
	margin: 0;
	margin-bottom: 0px;
}

.plain-page article p.queue-button-wrap {
	margin-bottom: 0;
	padding: 0;
}

.queue-button-wrap .button-like {
	opacity: 1;
	transition: 0.25s;
}

.queue-button-wrap.hidden .button-like, .queue-button-wrap.hidden button {
	opacity: 0;
	height: 0;
	overflow: hidden;
}

.result-preview ol {
    list-style: none;
    padding: 0;
}

.result-preview li {
    background: #d1e2ff;
    padding: 0.5em;
    margin: 0.5em;
}

.result-preview .byline {
    border-bottom: 2px solid #000;
}

.result-preview .author {
    background: #000;
    display: inline-block;
    color: #FFF;
    padding: 0 0.5em;
}

.result-preview .body a.quote, .result-preview .body .quote a {
    color: #ff5750;
}

.result-preview .body .greentext {
	color: #3eb439;
}

/* popup */
#popup-blur {
	position: fixed;
	top: 0;
	left: 0;
	width: 100%;
	height: 100%;
	background: rgba(0, 0, 0, .5);
	cursor: pointer;
}
#popup-panel {
	width: 65%;
    height: 65%;
	min-width: 640px;
	min-height: 380px;
	background: #FFF;
    z-index: 10;
    position: fixed;
    top: 50%;
    left: 50%;
    transform: translate(-50%, -50%);
    box-sizing: border-box;
	border: 2px solid #000;
    overflow: auto;
}

#popup-panel.loading {
	background: #FFF url('../img/hourglass.gif') no-repeat center;
}

#popup-blur, #popup-panel, #popup-blur.closed, #popup-panel.closed {
	display: none;
}

#popup-panel.open, #popup-blur.open {
	animation: blur-in 0.25s normal forwards;
	display: block;
}

#popup-panel.closed, #popup-blur.closed {
	animation: blur-out 0.25s normal forwards;
}

#popup-panel p:not(.glued), #popup-panel ol {
    margin: 0 1em;
}

#popup-panel h3:not(:first-child) {
    margin-top: 1em;
    margin-bottom: 0;
}

/* select postprocessor */
ol.postprocessor-category {
    list-style: none;
    margin: 0;
    padding: 0;
}

ol.postprocessor-list {
    list-style: none;
    margin: 0;
    padding: 0;
}

.query-result {
	width: 100%;
}

.query-result img {
	display: block;
	margin: 0.5em auto;
	width: 100%;
<<<<<<< HEAD
	height: 700px;
	border: none;
=======
	max-width: 90%;
>>>>>>> 4866df85
}

#popup-panel .subquery-list {
    margin-left: 1.5em;
}

#popup-panel .postprocessor-list {
	margin: 0;
}

.postprocessor-list li {
	padding: 0.25em;
	border-bottom: 1px dotted rgba(0,0,0,.4);
}

.postprocessor-list li form {
	position: relative;
    padding: 0.5em;
}

.postprocessor-list li form .postprocessor-description{
    width: 84%;
    display: inline-block;
}

.postprocessor-list li fieldset {
	padding: 0 1em;
	transition: 0.25s;
	overflow: hidden;
	display: block;
	box-sizing: border-box;
}

.postprocessor-list li.expanded fieldset {
	padding-top: 0.5em;
}

.postprocessor-list li fieldset label {
	display: block;
}

.postprocessor-list li div:nth-child(2) {
	position: absolute;
	top: 5px;
	right: 5px;
}

.postprocessor-tree {
	font-style: italic;
}

.postprocessor-tree ul {
	vertical-align: top;
	list-style: none;
	padding: 0;
	position: relative;
	box-sizing: border-box;
	transition: 0.25s;
}

.postprocessor-tree ul[aria-expanded=false] {
	height: 0;
	opacity: 0;
	overflow: hidden;
}

.postprocessor-tree ul[aria-expanded=true] {
	height: auto;
	opacity: 1;
	font-style: normal;
}

.postprocessor-tree li {
	padding: 0;
	border: 0;
}
.postprocessor-tree > ul > li::before {
	display: inline-block;
	content: '';
	border-left: 2px dotted #000;
	border-bottom: 2px dotted #000;
	width: 0.85em;
	height: 0.85em;
	vertical-align: top;
	margin-top: 0.25em;
	margin-left: 1em;
}

.postprocessor-tree > ul > li > ul, .postprocessor-tree > ul > li > span {
	display: inline-block;
}

.postprocessor-tree ul > li > span::before {
	content: '->';
}

.postprocessor-tree > ul > li > span::before {
	content: none;
}

/** pagination **/
.pagination ol {
	list-style: none;
	margin: 0 auto;
	text-align: center;
	margin-top: 1em;
}

.pagination li {
	display: inline-block;
}

.pagination li a {
	display: block;
}

.pagination li.page a, .pagination li.page .current {
	border: 2px solid #000;
	padding: 0.25em;
	text-align: center;
	min-width: 2.25em;
	display: block;
	text-decoration: none;
}

.pagination li.page a:hover, .pagination li.page a:focus {
	background: #50ff50 url('../img/patterngreen.jpg');
}

/** view controls **/
.view-controls {
	margin: 0 auto;
	width: 75%;
	min-width: 640px;
	text-align: right;
}

.view-controls ul {
	list-style: none;
	margin: 0;
}

.view-controls ul, .view-controls li, .view-controls button {
	display: inline-block;
}

/* some helper animations */
@keyframes blur-in {
    from { opacity: 0; }
    to { opacity: 1; }
}

@keyframes blur-out {
    from { opacity: 1; }
    to { opacity: 0; }
}

.flashing, .flashing .query-core, .flashing .query-core p, .flashing .query-core .property-badge { animation: flash 0.5s 3 normal forwards; }
@keyframes flash {
	from { border-color: #000; color: #4eff52; }
	50% { border-color: #4eff52; color: #4eff52; }
	to { border-color: #000; color: #000; }
}

/* tooltips */
*[role=tooltip], .plain-page article p[role=tooltip] {
	display: none;
	background: #000;
	color: #FFF;
	padding: 0.5em;
	box-sizing: border-box;
	position: absolute;
	max-width: 25em;
	border: 2px solid #FFF;
}

button.tooltip-trigger {
	font-size: 0.8em;
	position: relative;
	top: -0.1em;
}

/* generic classes to apply 'block' appearance (rounded corners and border) */
.card {
	border: 2px solid #000;
	margin-bottom: 0.5em;
	border-radius: 8px;
}

.card.query {
	margin: 1em 2em 0 2em;
}

.card.query h3 {
	border-top-left-radius: 0.25em;
	border-top-right-radius: 0.25em;
}

.card.query p {
	padding: 0.5em 1em;
}

/* query block wrapper */
.subquery {
	transition: 0.25s;
}

.subquery-list {
	padding: 0;
	list-style: none;
}


.subquery .subquery-list {
	padding: 0;
	margin-bottom: 0.5em;
}

.subquery.focus {
	margin: 0 auto;
	max-width: 725px;
	position: relative;
	margin-top: 2em;
}

.subquery.focus::before {
	content: ' ';
	border-left: 2px dotted #000;
	height: 0.9em;
	position: absolute;
	left: 50%;
	top: -1.5em;
	margin-left: -1px;
}

.subquery[aria-expanded=false], .details-only[aria-expanded=false] {
	height: 0;
	overflow: hidden;
	display: none;
}

.result-tree > div > .subquery-list {
	margin: 0.5em 3em 2em 3em;
}

/* query description in query block */
li:not(.focus) > .query-core {
	position: relative;
	display: inline-block;
	width: 90%;
	padding: 0.25em 0.5em;
}

.focus > .query-core {
	padding: 2em 0.5em 1em 0.5em;
	background: transparent;
}

.plain-page article .query-core p {
	padding-left: 0;
}

.query-core button:not(.active) {
	border-left: 0;
	border-top-left-radius: 0;
	border-bottom-left-radius: 0;
    border-left: 2px solid #000;
	margin-left: -2px;
	display: block;
	z-index: 0;
}

.query-core button.active {
	position:  absolute;
	top: 0;
	right: 0;
	left: 0;
	border: 0;
	border-radius: 0;
	border-bottom: 2px solid #000;
	background: transparent;
	width: 100%;
	margin: 0;
}

.query-core button.active:hover {
	background: #000;
	color: #FFF;
}

.query-core {
	font-size: 0;
}

.query-core > * {
	font-size: 16px;
}

li:not(.focus) > .query-core > p {
	border: 2px solid #000;
	background: #FFF;
	border-radius: 0.5em;
	border-right: 0;
	display: inline-block;
	padding: 0 0.5em;
	border-right: 2px solid #000;
	z-index: 1;
	float: left;
	margin-top: 2px;
}

li:not(.focus):not(.running) > .query-core > p {
	border-top-right-radius: 0;
	border-bottom-right-radius: 0;
}

/** preview **/
iframe.query-result-iframe {
	width: 90%;
	margin: 0 auto;
	border: 0;
	height: 700px;
	display: block;
	border: 1px dashed #000;
}

iframe.query-result-iframe.csvfile {
	height: 200px;
}

/* post-processor and subquery controls */
li > .sub-controls {
	height: auto;
}

li:not(.focus) > .sub-controls {
	height: 0;
	overflow: hidden;
}

.result-page .subquery:not(.focus):not([aria-expanded=false]) {
	/*height: 2.5em;*/
}

.subquery-list > li:not(.focus)::before {
	content: '';
	border-left: 2px dotted #000;
	border-bottom: 2px dotted #000;
	width: 0.85em;
	height: 0.85em;
	display: inline-block;
	vertical-align: top;
	margin-left: 1em;
}

body.result-list .subquery-list > li:not(.focus)::before {
	margin-left: 2em;
	margin-right: 0.5em;
}

.subquery .postprocessor-wrap .postprocessor-list {
	list-style: none;
	padding: 0;
}

.sub-controls p.details-only {
	padding: 0 0.5em 0.5em 0.5em;
	text-align: center;
}

.details-only img {
	max-width: 75%;
	margin: 0.5em auto;
}

.postprocessor-wrap {
	margin-top: 0.5em;
}

li.focus > .query-core > p {
	margin: 2em 0.5em 0.5em 0.5em;
}

.postprocessor-wrap li:last-child {
    border-bottom-left-radius: 0.5em;
    border-bottom-right-radius: 0.5em;
}


.postprocessor-list .expanded .postprocessor-options {
	border-top: 2px solid #000;
	margin-top: 0.5em;
	padding: 0.5em;
}

.subquery-list .postprocessor-options input.numeric {
	width: 5em;
}

.postprocessor-options h4 {
	font-size: 1em;
	font-weight: bold;
	text-align: center;
}

.multichoice-wrapper {
	border-left: 2px solid #363636;
	margin-left: 0.25em;
	padding-left: 0.5em;
}

/** overview graphs **/
.graph-select {
	margin: 0 1em;
	text-align: right;
	display: block;
}

/** CSV preview **/
.csv-preview .warning {
	text-align: center;
	background: #000;
	color: #FFF;
	font-weight: bold;
	position: fixed;
	width: 100%;
	top: 0;
}

.csv-preview table {
	margin-top: 1em;
}

.csv-preview table, .csv-preview td {
	border: 0;
}

.csv-preview td {
	font-size: 0.8em;
}

.csv-preview table tr:nth-child(even) td {
	background: #f0f4ff;
}

.csv-preview td:not(:last-child) {
	border-right: 1px solid #808080;
}<|MERGE_RESOLUTION|>--- conflicted
+++ resolved
@@ -1099,12 +1099,7 @@
 	display: block;
 	margin: 0.5em auto;
 	width: 100%;
-<<<<<<< HEAD
-	height: 700px;
-	border: none;
-=======
 	max-width: 90%;
->>>>>>> 4866df85
 }
 
 #popup-panel .subquery-list {
